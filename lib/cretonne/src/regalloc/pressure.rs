//! Register pressure tracking.
//!
//! SSA-based register allocation depends on a spilling phase that "lowers register pressure
//! sufficiently". This module defines the data structures needed to measure register pressure
//! accurately enough to guarantee that the coloring phase will not run out of registers.
//!
//! Ideally, measuring register pressure amounts to simply counting the number of live registers at
//! any given program point. This simplistic method has two problems:
//!
//! 1. Registers are not interchangeable. Most ISAs have separate integer and floating-point
//!    register banks, so we need to at least count the number of live registers in each register
//!    bank separately.
//!
//! 2. Some ISAs have complicated register aliasing properties. In particular, the 32-bit ARM
//!    ISA has a floating-point register bank where two 32-bit registers alias one 64-bit register.
//!    This makes it difficult to accurately measure register pressure.
//!
//! This module deals with the problems via *register banks* and *top-level register classes*.
//! Register classes in different register banks are completely independent, so we can count
//! registers in one bank without worrying about the other bank at all.
//!
//! All register classes have a unique top-level register class, and we will count registers for
//! each top-level register class individually. However, a register bank can have multiple
//! top-level register classes that interfere with each other, so all top-level counts need to
//! be considered when determining how many more registers can be allocated.
//!
//! Currently, the only register bank with multiple top-level registers is the `arm32`
//! floating-point register bank which has `S`, `D`, and `Q` top-level classes.
//!
//! # Base and transient counts
//!
//! We maintain two separate register counts per top-level register class: base counts and
//! transient counts. The base counts are adjusted with the `take` and `free` functions. The
//! transient counts are adjusted with `take_transient` and `free_transient`.

// Remove once we're using the pressure tracker.
#![allow(dead_code)]

use isa::registers::{RegClass, RegClassMask, RegInfo, MAX_TRACKED_TOPRCS};
use regalloc::AllocatableSet;
use std::cmp::min;
use std::fmt;
use std::iter::ExactSizeIterator;

/// Information per top-level register class.
///
/// Everything but the counts is static information computed from the constructor arguments.
#[derive(Default)]
struct TopRC {
    // Number of registers currently used from this register class.
    base_count: u32,
    transient_count: u32,

    // Max number of registers that can be allocated.
    limit: u32,

    // Register units per register.
    width: u8,

    // The first aliasing top-level RC.
    first_toprc: u8,

    // The number of aliasing top-level RCs.
    num_toprcs: u8,
}

impl TopRC {
    fn total_count(&self) -> u32 {
        self.base_count + self.transient_count
    }
}

pub struct Pressure {
    // Bit mask of top-level register classes that are aliased by other top-level register classes.
    // Unaliased register classes can use a simpler interference algorithm.
    aliased: RegClassMask,

    // Current register counts per top-level register class.
    toprc: [TopRC; MAX_TRACKED_TOPRCS],
}

impl Pressure {
    /// Create a new register pressure tracker.
    pub fn new(reginfo: &RegInfo, usable: &AllocatableSet) -> Pressure {
        let mut p = Pressure {
            aliased: 0,
            toprc: Default::default(),
        };

        // Get the layout of aliasing top-level register classes from the register banks.
        for bank in reginfo.banks.iter() {
            let first = bank.first_toprc;
            let num = bank.num_toprcs;

            if bank.pressure_tracking {
                for rc in &mut p.toprc[first..first + num] {
                    rc.first_toprc = first as u8;
                    rc.num_toprcs = num as u8;
                }

                // Flag the top-level register classes with aliases.
                if num > 1 {
                    p.aliased |= ((1 << num) - 1) << first;
                }
            } else {
                // This bank has no pressure tracking, so its top-level register classes may exceed
                // `MAX_TRACKED_TOPRCS`. Fill in dummy entries.
                for rc in &mut p.toprc[first..min(first + num, MAX_TRACKED_TOPRCS)] {
                    // These aren't used if we don't set the `aliased` bit.
                    rc.first_toprc = !0;
                    rc.limit = !0;
                }
            }
        }

        // Compute per-class limits from `usable`.
        for (toprc, rc) in p.toprc.iter_mut().take_while(|t| t.num_toprcs > 0).zip(
            reginfo.classes,
        )
        {
            toprc.limit = usable.iter(rc).len() as u32;
            toprc.width = rc.width;
        }

        p
    }

    /// Check for an available register in the register class `rc`.
    ///
    /// If it is possible to allocate one more register from `rc`'s top-level register class,
    /// returns 0.
    ///
    /// If not, returns a bit-mask of top-level register classes that are interfering. Register
    /// pressure should be eased in one of the returned top-level register classes before calling
    /// `can_take()` to check again.
    fn check_avail(&self, rc: RegClass) -> RegClassMask {
        let entry = match self.toprc.get(rc.toprc as usize) {
            None => return 0, // Not a pressure tracked bank.
            Some(e) => e,
        };
        let mask = 1 << rc.toprc;
        if (self.aliased & mask) == 0 {
            // This is a simple unaliased top-level register class.
            if entry.total_count() < entry.limit {
                0
            } else {
                mask
            }
        } else {
            // This is the more complicated case. The top-level register class has aliases.
            self.check_avail_aliased(entry)
        }
    }

    /// Check for an available register in a top-level register class that may have aliases.
    ///
    /// This is the out-of-line slow path for `check_avail()`.
    fn check_avail_aliased(&self, entry: &TopRC) -> RegClassMask {
        let first = usize::from(entry.first_toprc);
        let num = usize::from(entry.num_toprcs);
        let width = u32::from(entry.width);
        let ulimit = entry.limit * width;

        // Count up the number of available register units.
        let mut units = 0;
        for (rc, rci) in self.toprc[first..first + num].iter().zip(first..) {
            let rcw = u32::from(rc.width);
            // If `rc.width` is smaller than `width`, each register in `rc` could potentially block
            // one of ours. This is assuming that none of the smaller registers are straddling the
            // bigger ones.
            //
            // If `rc.width` is larger than `width`, we are also assuming that the registers are
            // aligned and `rc.width` is a multiple of `width`.
            let u = if rcw < width {
                // We can't take more than the total number of register units in the class.
                // This matters for arm32 S-registers which can only ever lock out 16 D-registers.
                min(rc.total_count() * width, rc.limit * rcw)
            } else {
                rc.total_count() * rcw
            };

            // If this top-level RC on its own is responsible for exceeding our limit, return it
            // early to guarantee that registers here are spilled before spilling other registers
            // unnecessarily.
            if u >= ulimit {
                return 1 << rci;
            }

            units += u;
        }

        // We've counted up the worst-case number of register units claimed by all aliasing
        // classes. Compare to the unit limit in this class.
        if units < ulimit {
            0
        } else {
            // Registers need to be spilled from any one of the aliasing classes.
            ((1 << num) - 1) << first
        }
    }

    /// Take a register from `rc`.
    ///
    /// This does not check if there are enough registers available.
    pub fn take(&mut self, rc: RegClass) {
        self.toprc.get_mut(rc.toprc as usize).map(
            |t| t.base_count += 1,
        );
    }

    /// Free a register in `rc`.
    pub fn free(&mut self, rc: RegClass) {
        self.toprc.get_mut(rc.toprc as usize).map(
            |t| t.base_count -= 1,
        );
    }

    /// Reset all counts to 0, both base and transient.
    pub fn reset(&mut self) {
        for e in &mut self.toprc {
            e.base_count = 0;
            e.transient_count = 0;
        }
    }

    /// Try to increment a transient counter.
    ///
    /// This will fail if there are not enough registers available.
    pub fn take_transient(&mut self, rc: RegClass) -> Result<(), RegClassMask> {
        let mask = self.check_avail(rc);
        if mask == 0 {
            self.toprc.get_mut(rc.toprc as usize).map(|t| {
                t.transient_count += 1
            });
            Ok(())
        } else {
            Err(mask)
        }
    }

    /// Reset all transient counts to 0.
    pub fn reset_transient(&mut self) {
        for e in &mut self.toprc {
            e.transient_count = 0;
        }
    }

    /// Preserve the transient counts by transferring them to the base counts.
    pub fn preserve_transient(&mut self) {
        for e in &mut self.toprc {
            e.base_count += e.transient_count;
            e.transient_count = 0;
        }
    }
}

impl fmt::Display for Pressure {
    fn fmt(&self, f: &mut fmt::Formatter) -> fmt::Result {
        write!(f, "Pressure[")?;
        for rc in &self.toprc {
            if rc.limit > 0 && rc.limit < !0 {
                write!(f, " {}+{}/{}", rc.base_count, rc.transient_count, rc.limit)?;
            }
        }
        write!(f, " ]")
    }
}

#[cfg(test)]
#[cfg(build_arm32)]
mod tests {
    use super::Pressure;
    use isa::{RegClass, TargetIsa};
    use regalloc::AllocatableSet;
    use std::borrow::Borrow;
<<<<<<< HEAD
    use super::Pressure;
=======
>>>>>>> b523b69c
    use std::boxed::Box;

    // Make an arm32 `TargetIsa`, if possible.
    fn arm32() -> Option<Box<TargetIsa>> {
        use isa;
        use settings;

        let shared_builder = settings::builder();
        let shared_flags = settings::Flags::new(&shared_builder);

        isa::lookup("arm32").ok().map(|b| b.finish(shared_flags))
    }

    // Get a register class by name.
    fn rc_by_name(isa: &TargetIsa, name: &str) -> RegClass {
        isa.register_info()
            .classes
            .iter()
            .find(|rc| rc.name == name)
            .expect("Can't find named register class.")
    }

    #[test]
    fn basic_counting() {
        let isa = arm32().expect("This test requires arm32 support");
        let isa = isa.borrow();
        let gpr = rc_by_name(isa, "GPR");
        let s = rc_by_name(isa, "S");
        let reginfo = isa.register_info();
        let regs = AllocatableSet::new();

        let mut pressure = Pressure::new(&reginfo, &regs);
        let mut count = 0;
        while pressure.check_avail(gpr) == 0 {
            pressure.take(gpr);
            count += 1;
        }
        assert_eq!(count, 16);
        assert_eq!(pressure.check_avail(gpr), 1 << gpr.toprc);
        assert_eq!(pressure.check_avail(s), 0);
        pressure.free(gpr);
        assert_eq!(pressure.check_avail(gpr), 0);
        pressure.take(gpr);
        assert_eq!(pressure.check_avail(gpr), 1 << gpr.toprc);
        assert_eq!(pressure.check_avail(s), 0);
        pressure.reset();
        assert_eq!(pressure.check_avail(gpr), 0);
        assert_eq!(pressure.check_avail(s), 0);
    }

    #[test]
    fn arm_float_bank() {
        let isa = arm32().expect("This test requires arm32 support");
        let isa = isa.borrow();
        let s = rc_by_name(isa, "S");
        let d = rc_by_name(isa, "D");
        let q = rc_by_name(isa, "Q");
        let reginfo = isa.register_info();
        let regs = AllocatableSet::new();

        let mut pressure = Pressure::new(&reginfo, &regs);
        assert_eq!(pressure.check_avail(s), 0);
        assert_eq!(pressure.check_avail(d), 0);
        assert_eq!(pressure.check_avail(q), 0);

        // Allocating a single S-register should not affect availability.
        pressure.take(s);
        assert_eq!(pressure.check_avail(s), 0);
        assert_eq!(pressure.check_avail(d), 0);
        assert_eq!(pressure.check_avail(q), 0);

        pressure.take(d);
        assert_eq!(pressure.check_avail(s), 0);
        assert_eq!(pressure.check_avail(d), 0);
        assert_eq!(pressure.check_avail(q), 0);

        pressure.take(q);
        assert_eq!(pressure.check_avail(s), 0);
        assert_eq!(pressure.check_avail(d), 0);
        assert_eq!(pressure.check_avail(q), 0);

        // Take a total of 16 S-regs.
        for _ in 1..16 {
            pressure.take(s);
        }
        assert_eq!(pressure.check_avail(s), 0);
        assert_eq!(pressure.check_avail(d), 0);
        assert_eq!(pressure.check_avail(q), 0);

        // We've taken 16 S, 1 D, and 1 Q. There should be 6 more Qs.
        for _ in 0..6 {
            assert_eq!(pressure.check_avail(d), 0);
            assert_eq!(pressure.check_avail(q), 0);
            pressure.take(q);
        }

        // We've taken 16 S, 1 D, and 7 Qs.
        assert!(pressure.check_avail(s) != 0);
        assert_eq!(pressure.check_avail(d), 0);
        assert!(pressure.check_avail(q) != 0);
    }
}<|MERGE_RESOLUTION|>--- conflicted
+++ resolved
@@ -273,10 +273,6 @@
     use isa::{RegClass, TargetIsa};
     use regalloc::AllocatableSet;
     use std::borrow::Borrow;
-<<<<<<< HEAD
-    use super::Pressure;
-=======
->>>>>>> b523b69c
     use std::boxed::Box;
 
     // Make an arm32 `TargetIsa`, if possible.
